--- conflicted
+++ resolved
@@ -334,30 +334,17 @@
         self.global_batch_multiplier = num_devices
         self.prepare(inputs=inputs)
         ds_iter = self.dataset_schedule[mode].get_current_value(current_epoch)
-<<<<<<< HEAD
         global_batch_size = self.get_global_batch_size(current_epoch)
-        start = time.time()
-=======
-        batch_size = self.get_batch_size(current_epoch)
         start = time.perf_counter()
->>>>>>> 7cf5d395
         for idx in range(num_steps + 1):
             _ = next(ds_iter)
             if idx % log_interval == 0:
                 if idx == 0:
                     start = time.perf_counter()
                 else:
-<<<<<<< HEAD
-                    duration = time.time() - start
+                    duration = time.perf_counter() - start
                     example_per_sec = log_interval * global_batch_size / duration
                     print("FastEstimator: Step: %d, Epoch: %d, Batch Size %d, Example/sec %.2f" %
                           (idx, current_epoch, global_batch_size, example_per_sec))
-                    start = time.time()
-=======
-                    duration = time.perf_counter() - start
-                    example_per_sec = log_interval * batch_size / duration
-                    print("FastEstimator: Step: %d, Epoch: %d, Batch Size %d, Example/sec %.2f" %
-                          (idx, current_epoch, batch_size, example_per_sec))
                     start = time.perf_counter()
->>>>>>> 7cf5d395
         self._reset()