# Copyright 2019 The FastEstimator Authors. All Rights Reserved.
#
# Licensed under the Apache License, Version 2.0 (the "License");
# you may not use this file except in compliance with the License.
# You may obtain a copy of the License at
#
#     http://www.apache.org/licenses/LICENSE-2.0
#
# Unless required by applicable law or agreed to in writing, software
# distributed under the License is distributed on an "AS IS" BASIS,
# WITHOUT WARRANTIES OR CONDITIONS OF ANY KIND, either express or implied.
# See the License for the specific language governing permissions and
# limitations under the License.
# ==============================================================================
from copy import deepcopy
from typing import List

import numpy as np
from torch.utils.data import Dataset

from fastestimator.dataset import BatchDataset
<<<<<<< HEAD
from fastestimator.op.op import NumpyOp, get_inputs_by_op, write_outputs_by_op
=======
from fastestimator.op import NumpyOp, get_inputs_by_op, write_outputs_by_op
from fastestimator.op.numpyop.util import Delete
>>>>>>> dd375040


class OpDataset(Dataset):
    def __init__(self, dataset: Dataset, ops: List[NumpyOp], mode: str):
        self.dataset = dataset
        if isinstance(self.dataset, BatchDataset):
            self.dataset.shuffle()
        self.ops = ops
        self.mode = mode

    def __getitem__(self, index):
        items = deepcopy(self.dataset[index])  # Deepcopy to prevent ops from overwriting values in datasets
        if isinstance(self.dataset, BatchDataset):
            for item in items:
                self._forward(item)
            items = {key: np.array([item[key] for item in items]) for key in items[0]}
        else:
            self._forward(items)
        return items

    def __len__(self):
        return len(self.dataset)

    def _forward(self, item):
        op_data = None
        for op in self.ops:
            op_data = get_inputs_by_op(op, item, op_data)
            op_data = op.forward(op_data, {"mode": self.mode})

            if isinstance(op, Delete):
                for key in op.inputs:
                    del item[key]

            if op.outputs:
                write_outputs_by_op(op, item, op_data)
        return item<|MERGE_RESOLUTION|>--- conflicted
+++ resolved
@@ -19,12 +19,8 @@
 from torch.utils.data import Dataset
 
 from fastestimator.dataset import BatchDataset
-<<<<<<< HEAD
+from fastestimator.op.numpyop.util.delete import Delete
 from fastestimator.op.op import NumpyOp, get_inputs_by_op, write_outputs_by_op
-=======
-from fastestimator.op import NumpyOp, get_inputs_by_op, write_outputs_by_op
-from fastestimator.op.numpyop.util import Delete
->>>>>>> dd375040
 
 
 class OpDataset(Dataset):
@@ -53,11 +49,9 @@
         for op in self.ops:
             op_data = get_inputs_by_op(op, item, op_data)
             op_data = op.forward(op_data, {"mode": self.mode})
-
             if isinstance(op, Delete):
                 for key in op.inputs:
                     del item[key]
-
             if op.outputs:
                 write_outputs_by_op(op, item, op_data)
         return item