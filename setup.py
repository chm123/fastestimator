--- conflicted
+++ resolved
@@ -39,11 +39,7 @@
     packages=find_packages(),
     package_dir={'': '.'},
     long_description="FastEstimator is a high-level deep learning API. With the help of FastEstimator, you can easily \
-<<<<<<< HEAD
                     build a high-performance deep learning model and run it anywhere.",
-=======
-                    build a high-performance deep learning model and run it anywhere."                                                                                                                                                                                                                                                                  ,
->>>>>>> 66b4b3d0
     author="FastEstimator Dev",
     url='https://github.com/fastestimator/fastestimator',
     license="Apache License 2.0",
@@ -54,19 +50,7 @@
     ],
 
     # Declare minimal set for installation
-<<<<<<< HEAD
-    install_requires=['numpy', 'albumentations', 'pyfiglet', 'opencv-python'],
-=======
-    install_requires=[
-        'numpy',
-        'tensorflow>=2.1',
-        'torch @ https://download.pytorch.org/whl/torch_stable.html',
-        'albumentations',
-        'torch',  # List a second time to make the IDE happy
-        'opencv-python',
-        'scipy'
-    ],
->>>>>>> 66b4b3d0
+    install_requires=['numpy', 'albumentations', 'pyfiglet', 'opencv-python', 'scipy'],
     # Declare extra set for installation
     extras_require={},
     scripts=['bin/fastestimator'])